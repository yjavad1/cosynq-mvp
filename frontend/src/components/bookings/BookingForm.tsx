--- conflicted
+++ resolved
@@ -114,20 +114,20 @@
     limit: 100
   });
 
-<<<<<<< HEAD
+const selectedSpace = useMemo(() => {
+    return spacesData?.spaces?.find(space => space._id === spaceId);
+  }, [spacesData, spaceId]);
+
   // Fetch individual space data for fresh pooled units and capacity info
   const { data: freshSpaceData } = useSpace(spaceId);
-=======
-  // Compute selected space
-  const selectedSpace = useMemo(() => {
-    return spacesData?.spaces?.find(space => space._id === spaceId);
-  }, [spacesData, spaceId]);
+
+  // Use fresh data if available, fallback to cached data
+  const currentSpace = freshSpaceData || selectedSpace;
 
   // Fetch resource units only for spaces with pooled units
   const { data: resourceUnitsData, isLoading: resourceUnitsLoading } = useResourceUnits(
-    selectedSpace?.hasPooledUnits ? spaceId : null
+    currentSpace?.hasPooledUnits ? spaceId : null
   );
->>>>>>> 50b0ec85
 
   // Enhanced availability checking with validation
   // const availabilityRequest = useMemo(() => {
@@ -315,12 +315,7 @@
     }
   };
 
-<<<<<<< HEAD
-  // Get selected space details - use fresh data if available, fallback to list data
-  const selectedSpace = freshSpaceData || spacesData?.spaces?.find(space => space._id === spaceId);
-=======
-  // selectedSpace already defined above
->>>>>>> 50b0ec85
+const finalSelectedSpace = freshSpaceData || selectedSpace;
 
   if (!isOpen) return null;
 
@@ -518,14 +513,10 @@
                           <span>{selectedSpace.type}</span>
                           <span>•</span>
                           <Users className="h-4 w-4" />
-<<<<<<< HEAD
-                          <span>Capacity: {selectedSpace.capacity}</span>
+<span>Capacity: {selectedSpace.capacity === null ? 'Unlimited' : selectedSpace.capacity}</span>
                           {selectedSpace.capacity && selectedSpace.capacity > 1 && (
                             <span className="text-blue-600 font-medium">• Multi-capacity space</span>
                           )}
-=======
-                          <span>Capacity: {selectedSpace.capacity === null ? 'Unlimited' : selectedSpace.capacity}</span>
->>>>>>> 50b0ec85
                         </div>
                         {selectedSpace.description && (
                           <p className="mt-1 text-sm text-gray-600">{selectedSpace.description}</p>

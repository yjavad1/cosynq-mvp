import { useQuery, useMutation, useQueryClient } from '@tanstack/react-query';
import { useMemo, useCallback } from 'react';
import { 
  bookingAvailabilityService, 
  AvailabilityRequest, 
  BulkAvailabilityRequest,
  BusinessRules 
} from '../services/bookingAvailability';
import { AvailabilityResponse, Slot, Suggestion } from '../types/availability';
import { format } from 'date-fns';

// Query Keys
export const AVAILABILITY_QUERY_KEY = 'booking-availability';
export const DAY_AVAILABILITY_QUERY_KEY = 'day-availability';
export const BULK_AVAILABILITY_QUERY_KEY = 'bulk-availability';
export const REAL_TIME_AVAILABILITY_QUERY_KEY = 'realtime-availability';

/**
 * Enhanced availability check with comprehensive validation
 * Provides conflict detection, business rules enforcement, and alternative suggestions
 */
export const useBookingAvailabilityCheck = (request: AvailabilityRequest | null) => {
<<<<<<< HEAD
  return useQuery<ConflictResult, Error>({
=======
  return useQuery<AvailabilityResponse>({
>>>>>>> 50b0ec85
    queryKey: [AVAILABILITY_QUERY_KEY, request],
    queryFn: async (): Promise<AvailabilityResponse> => {
      if (!request) throw new Error('Availability request is required');
      return await bookingAvailabilityService.checkAvailability(request);
    },
    enabled: !!request && !!request.spaceId && !!request.startTime && !!request.endTime,
    staleTime: 1000 * 60, // 1 minute - availability changes frequently
    gcTime: 1000 * 60 * 5, // 5 minutes
    refetchOnWindowFocus: true, // Important for booking conflicts
    refetchInterval: 1000 * 30, // Refresh every 30 seconds for real-time accuracy
    retry: 2
  });
};

/**
 * Real-time availability check for quick validation
 * Optimized for frequent calls with minimal overhead
 */
export const useRealTimeAvailabilityCheck = (request: AvailabilityRequest | null) => {
  return useQuery({
    queryKey: [REAL_TIME_AVAILABILITY_QUERY_KEY, request],
    queryFn: async (): Promise<boolean> => {
      if (!request) return false;
      return await bookingAvailabilityService.checkRealTimeAvailability(request);
    },
    enabled: !!request?.spaceId && !!request?.startTime && !!request?.endTime,
    staleTime: 1000 * 30, // 30 seconds
    gcTime: 1000 * 60 * 2, // 2 minutes
    refetchOnWindowFocus: false, // Reduce unnecessary calls
    retry: 1,
  });
};

/**
 * Get available time slots for a specific day
 * Perfect for calendar and time picker components
 */
export const useDayAvailability = (spaceId: string | undefined, date: Date | string | undefined) => {
<<<<<<< HEAD
  return useQuery<TimeSlot[], Error>({
=======
  return useQuery<Slot[]>({
>>>>>>> 50b0ec85
    queryKey: [DAY_AVAILABILITY_QUERY_KEY, spaceId, date],
    queryFn: async (): Promise<Slot[]> => {
      if (!spaceId || !date) throw new Error('Space ID and date are required');
      return await bookingAvailabilityService.getDayAvailability(spaceId, date);
    },
    enabled: !!spaceId && !!date,
    staleTime: 1000 * 60 * 2, // 2 minutes
    gcTime: 1000 * 60 * 10, // 10 minutes
<<<<<<< HEAD
    refetchOnWindowFocus: true
=======
    refetchOnWindowFocus: true,
>>>>>>> 50b0ec85
  });
};

/**
 * Bulk availability check for multiple spaces
 * Useful for space comparison and selection
 */
export const useBulkAvailability = (request: BulkAvailabilityRequest | null) => {
<<<<<<< HEAD
  return useQuery<Map<string, TimeSlot[]>, Error>({
=======
  return useQuery<Map<string, Slot[]>>({
>>>>>>> 50b0ec85
    queryKey: [BULK_AVAILABILITY_QUERY_KEY, request],
    queryFn: async (): Promise<Map<string, Slot[]>> => {
      if (!request) throw new Error('Bulk availability request is required');
      return await bookingAvailabilityService.getBulkAvailability(request);
    },
    enabled: !!request && !!request.spaceIds.length && !!request.date,
    staleTime: 1000 * 60 * 3, // 3 minutes
    gcTime: 1000 * 60 * 15, // 15 minutes
<<<<<<< HEAD
    refetchOnWindowFocus: true
=======
    refetchOnWindowFocus: true,
>>>>>>> 50b0ec85
  });
};

/**
 * Business rules management mutation
 * Allows dynamic configuration of booking policies
 */
export const useUpdateBusinessRules = () => {
  const queryClient = useQueryClient();

  return useMutation({
    mutationFn: async (rules: Partial<BusinessRules>) => {
      bookingAvailabilityService.updateBusinessRules(rules);
      return rules;
    },
    onSuccess: (updatedRules) => {
      // Invalidate all availability queries when business rules change
      queryClient.invalidateQueries({ queryKey: [AVAILABILITY_QUERY_KEY] });
      queryClient.invalidateQueries({ queryKey: [DAY_AVAILABILITY_QUERY_KEY] });
      queryClient.invalidateQueries({ queryKey: [BULK_AVAILABILITY_QUERY_KEY] });
      queryClient.invalidateQueries({ queryKey: [REAL_TIME_AVAILABILITY_QUERY_KEY] });
      
      console.log('✅ Business rules updated:', updatedRules);
    },
    onError: (error: Error) => {
      console.error('❌ Failed to update business rules:', error);
    }
  });
};

/**
 * Enhanced hook for booking form validation with real-time feedback
 */
export const useBookingFormValidation = () => {
  const queryClient = useQueryClient();

  const validateBookingRequest = useCallback(async (request: AvailabilityRequest): Promise<{
    isValid: boolean;
    conflicts: AvailabilityResponse;
    suggestions: Suggestion[];
  }> => {
    try {
      const conflicts = await bookingAvailabilityService.checkAvailability(request);
      
      return {
        isValid: !conflicts.hasConflict,
        conflicts,
        suggestions: conflicts.suggestions || []
      };
    } catch (error) {
      console.error('Form validation error:', error);
      return {
        isValid: false,
        conflicts: {
          hasConflict: true,
          conflicts: [],
          suggestions: [],
          errors: [{
            code: 'VALIDATION_ERROR',
            message: 'Unable to validate booking. Please try again.'
          }],
          slots: []
        },
        suggestions: []
      };
    }
  }, []);

  const invalidateAvailabilityQueries = useCallback(() => {
    queryClient.invalidateQueries({ queryKey: [AVAILABILITY_QUERY_KEY] });
    queryClient.invalidateQueries({ queryKey: [DAY_AVAILABILITY_QUERY_KEY] });
    queryClient.invalidateQueries({ queryKey: [REAL_TIME_AVAILABILITY_QUERY_KEY] });
  }, [queryClient]);

  return {
    validateBookingRequest,
    invalidateAvailabilityQueries
  };
};

/**
 * Helper hooks for common availability scenarios
 */

// Check if a time slot is available (simple boolean)
export const useIsTimeSlotAvailable = (
  spaceId: string | undefined, 
  startTime: Date | string | undefined, 
  endTime: Date | string | undefined
) => {
  const request = useMemo(() => {
    if (!spaceId || !startTime || !endTime) return null;
    return {
      spaceId,
      startTime,
      endTime,
      checkBusinessRules: false // Quick check without business rules
    };
  }, [spaceId, startTime, endTime]);

  const { data: isAvailable, ...rest } = useRealTimeAvailabilityCheck(request);
  
  return {
    isAvailable: isAvailable ?? false,
    ...rest
  };
};

// Get next available slots for a space
export const useNextAvailableSlots = (spaceId: string | undefined, fromDate?: Date) => {
  const searchDate = fromDate || new Date();
  const { data: daySlots } = useDayAvailability(spaceId, searchDate);
  
  return useMemo(() => {
    const slots: Slot[] = daySlots ?? [];
    
<<<<<<< HEAD
    return daySlots
      .filter((slot: TimeSlot) => slot.available)
      .slice(0, 10) // Next 10 available slots
      .map((slot: TimeSlot) => ({
        label: `${format(slot.startTime, 'h:mm a')} - ${format(slot.endTime, 'h:mm a')}`,
        value: slot.startTime.toISOString(),
        startTime: slot.startTime,
        endTime: slot.endTime,
        isPeak: slot.isPeak,
        price: slot.price
=======
    return slots
      .filter((slot: Slot) => slot.available)
      .slice(0, 10) // Next 10 available slots
      .map((slot: Slot) => ({
        label: `${format(new Date(slot.start), 'h:mm a')} - ${format(new Date(slot.end), 'h:mm a')}`,
        value: slot.start,
        startTime: new Date(slot.start),
        endTime: new Date(slot.end),
        available: slot.available,
        reason: slot.reason
>>>>>>> 50b0ec85
      }));
  }, [daySlots]);
};

// Get availability statistics for a space
export const useSpaceAvailabilityStats = (spaceId: string | undefined, date: Date | string | undefined) => {
  const { data: daySlots } = useDayAvailability(spaceId, date);
  
  return useMemo(() => {
    const slots: Slot[] = daySlots ?? [];
    
    if (!slots.length) {
      return {
        totalSlots: 0,
        availableSlots: 0,
        bookedSlots: 0,
        occupancyRate: 0
      };
    }

<<<<<<< HEAD
    const totalSlots = daySlots.length;
    const availableSlots = daySlots.filter((slot: TimeSlot) => slot.available).length;
    const bookedSlots = totalSlots - availableSlots;
    const peakSlots = daySlots.filter((slot: TimeSlot) => slot.isPeak).length;
=======
    const totalSlots = slots.length;
    const availableSlots = slots.filter((slot: Slot) => slot.available).length;
    const bookedSlots = totalSlots - availableSlots;
>>>>>>> 50b0ec85
    const occupancyRate = totalSlots > 0 ? Math.round((bookedSlots / totalSlots) * 100) : 0;

    return {
      totalSlots,
      availableSlots,
      bookedSlots,
      occupancyRate
    };
  }, [daySlots]);
};

/**
 * Utility functions for availability display
 */

// Format conflict messages for user-friendly display
export const formatConflictMessage = (conflict: AvailabilityResponse): string[] => {
  const messages: string[] = [];
  
  // Add error messages
  if (conflict.errors.length > 0) {
    messages.push(...conflict.errors.map(error => error.message));
  }
  
  // Add conflict messages
  if (conflict.conflicts.length > 0) {
    messages.push(...conflict.conflicts.map(c => `${c.start} - ${c.end}: ${c.reference || 'Conflict detected'}`));
  }
  
  return messages;
};

// Get conflict severity level
export const getConflictSeverity = (conflict: AvailabilityResponse): 'none' | 'warning' | 'error' => {
  if (conflict.errors.length > 0) return 'error';
  if (conflict.hasConflict) return 'error';
  return 'none';
};

// Transform time slots for select components
export const transformSlotsForSelect = (slots: Slot[]) => {
  return slots
    .filter((slot: Slot) => slot.available)
    .map((slot: Slot) => ({
      label: `${format(new Date(slot.start), 'h:mm a')} - ${format(new Date(slot.end), 'h:mm a')}`,
      value: slot.start,
      disabled: !slot.available,
      reason: slot.reason
    }));
};

export default {
  useBookingAvailabilityCheck,
  useRealTimeAvailabilityCheck,
  useDayAvailability,
  useBulkAvailability,
  useUpdateBusinessRules,
  useBookingFormValidation,
  useIsTimeSlotAvailable,
  useNextAvailableSlots,
  useSpaceAvailabilityStats,
  formatConflictMessage,
  getConflictSeverity,
  transformSlotsForSelect
};<|MERGE_RESOLUTION|>--- conflicted
+++ resolved
@@ -20,11 +20,7 @@
  * Provides conflict detection, business rules enforcement, and alternative suggestions
  */
 export const useBookingAvailabilityCheck = (request: AvailabilityRequest | null) => {
-<<<<<<< HEAD
-  return useQuery<ConflictResult, Error>({
-=======
-  return useQuery<AvailabilityResponse>({
->>>>>>> 50b0ec85
+ return useQuery<AvailabilityResponse>({
     queryKey: [AVAILABILITY_QUERY_KEY, request],
     queryFn: async (): Promise<AvailabilityResponse> => {
       if (!request) throw new Error('Availability request is required');
@@ -63,11 +59,7 @@
  * Perfect for calendar and time picker components
  */
 export const useDayAvailability = (spaceId: string | undefined, date: Date | string | undefined) => {
-<<<<<<< HEAD
-  return useQuery<TimeSlot[], Error>({
-=======
-  return useQuery<Slot[]>({
->>>>>>> 50b0ec85
+return useQuery<Slot[]>({
     queryKey: [DAY_AVAILABILITY_QUERY_KEY, spaceId, date],
     queryFn: async (): Promise<Slot[]> => {
       if (!spaceId || !date) throw new Error('Space ID and date are required');
@@ -76,11 +68,7 @@
     enabled: !!spaceId && !!date,
     staleTime: 1000 * 60 * 2, // 2 minutes
     gcTime: 1000 * 60 * 10, // 10 minutes
-<<<<<<< HEAD
-    refetchOnWindowFocus: true
-=======
-    refetchOnWindowFocus: true,
->>>>>>> 50b0ec85
+refetchOnWindowFocus: true,
   });
 };
 
@@ -89,11 +77,7 @@
  * Useful for space comparison and selection
  */
 export const useBulkAvailability = (request: BulkAvailabilityRequest | null) => {
-<<<<<<< HEAD
-  return useQuery<Map<string, TimeSlot[]>, Error>({
-=======
-  return useQuery<Map<string, Slot[]>>({
->>>>>>> 50b0ec85
+return useQuery<Map<string, Slot[]>>({
     queryKey: [BULK_AVAILABILITY_QUERY_KEY, request],
     queryFn: async (): Promise<Map<string, Slot[]>> => {
       if (!request) throw new Error('Bulk availability request is required');
@@ -102,11 +86,7 @@
     enabled: !!request && !!request.spaceIds.length && !!request.date,
     staleTime: 1000 * 60 * 3, // 3 minutes
     gcTime: 1000 * 60 * 15, // 15 minutes
-<<<<<<< HEAD
-    refetchOnWindowFocus: true
-=======
-    refetchOnWindowFocus: true,
->>>>>>> 50b0ec85
+refetchOnWindowFocus: true,
   });
 };
 
@@ -223,19 +203,7 @@
   return useMemo(() => {
     const slots: Slot[] = daySlots ?? [];
     
-<<<<<<< HEAD
-    return daySlots
-      .filter((slot: TimeSlot) => slot.available)
-      .slice(0, 10) // Next 10 available slots
-      .map((slot: TimeSlot) => ({
-        label: `${format(slot.startTime, 'h:mm a')} - ${format(slot.endTime, 'h:mm a')}`,
-        value: slot.startTime.toISOString(),
-        startTime: slot.startTime,
-        endTime: slot.endTime,
-        isPeak: slot.isPeak,
-        price: slot.price
-=======
-    return slots
+ return slots
       .filter((slot: Slot) => slot.available)
       .slice(0, 10) // Next 10 available slots
       .map((slot: Slot) => ({
@@ -245,7 +213,6 @@
         endTime: new Date(slot.end),
         available: slot.available,
         reason: slot.reason
->>>>>>> 50b0ec85
       }));
   }, [daySlots]);
 };
@@ -266,16 +233,9 @@
       };
     }
 
-<<<<<<< HEAD
-    const totalSlots = daySlots.length;
-    const availableSlots = daySlots.filter((slot: TimeSlot) => slot.available).length;
-    const bookedSlots = totalSlots - availableSlots;
-    const peakSlots = daySlots.filter((slot: TimeSlot) => slot.isPeak).length;
-=======
-    const totalSlots = slots.length;
+const totalSlots = slots.length;
     const availableSlots = slots.filter((slot: Slot) => slot.available).length;
     const bookedSlots = totalSlots - availableSlots;
->>>>>>> 50b0ec85
     const occupancyRate = totalSlots > 0 ? Math.round((bookedSlots / totalSlots) * 100) : 0;
 
     return {

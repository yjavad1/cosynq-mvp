import { useState, useMemo } from 'react';
import { Calendar, Clock, AlertCircle, CheckCircle, Lightbulb, Settings, Users, MapPin } from 'lucide-react';
import { format, addDays, parseISO } from 'date-fns';
import { formatInTimeZone } from 'date-fns-tz';
import { useSpaces } from '../hooks/useSpaces';
import { 
  useBookingAvailabilityCheck, 
  useDayAvailability, 
  useSpaceAvailabilityStats
} from '../hooks/useBookingAvailability';
<<<<<<< HEAD
import { TimeSlot } from '../services/bookingAvailability';
=======
import { AvailabilityResponse, Slot, Conflict, AvError, Suggestion } from '../types/availability';
>>>>>>> 50b0ec85

export default function AvailabilityTestPage() {
  const [selectedSpaceId, setSelectedSpaceId] = useState<string>('');
  const [selectedDate, setSelectedDate] = useState<string>(format(new Date(), 'yyyy-MM-dd'));
  const [startTime, setStartTime] = useState<string>('09:00');
  const [endTime, setEndTime] = useState<string>('11:00');
  const [attendeeCount, setAttendeeCount] = useState<number>(1);

  // Fetch spaces
  const { data: spacesData } = useSpaces({ limit: 100 });

  // Build availability request
  const availabilityRequest = useMemo(() => {
    if (!selectedSpaceId || !selectedDate || !startTime || !endTime) return null;
    
    const startDateTime = new Date(`${selectedDate}T${startTime}:00`);
    const endDateTime = new Date(`${selectedDate}T${endTime}:00`);
    
    return {
      spaceId: selectedSpaceId,
      startTime: startDateTime,
      endTime: endDateTime,
      attendeeCount,
      checkBusinessRules: true
    };
  }, [selectedSpaceId, selectedDate, startTime, endTime, attendeeCount]);

  // Hook calls
  const { 
    data: availabilityResult, 
    isLoading: availabilityLoading,
    error: availabilityError
  } = useBookingAvailabilityCheck(availabilityRequest) as {
    data: AvailabilityResponse | undefined;
    isLoading: boolean;
    error: any;
  };

  const { 
    data: daySlots 
  } = useDayAvailability(selectedSpaceId, selectedDate);

  const spaceStats = useSpaceAvailabilityStats(selectedSpaceId, selectedDate);

  // Safe field access with fallbacks
  const hasConflict = availabilityResult?.hasConflict ?? false;
  const conflicts: Conflict[] = availabilityResult?.conflicts ?? [];
  const errors: AvError[] = availabilityResult?.errors ?? [];
  const suggestions: Suggestion[] = availabilityResult?.suggestions ?? [];
  const slots: Slot[] = daySlots ?? [];

  // Generate time slots for dropdowns
  const timeSlots = useMemo(() => {
    const slots = [];
    const start = new Date();
    start.setHours(8, 0, 0, 0);
    const end = new Date();
    end.setHours(20, 0, 0, 0);
    
    while (start < end) {
      slots.push({
        value: format(start, 'HH:mm'),
        label: format(start, 'h:mm a')
      });
      start.setMinutes(start.getMinutes() + 30);
    }
    return slots;
  }, []);

  // Get selected space details
  const selectedSpace = spacesData?.spaces?.find(space => space._id === selectedSpaceId);

  return (
    <div className="min-h-screen bg-gradient-to-br from-slate-50 to-blue-50">
      <div className="container mx-auto px-4 py-8">
        <div className="max-w-7xl mx-auto">
          {/* Header */}
          <div className="mb-8">
            <div className="flex items-center space-x-3">
              <div className="w-12 h-12 bg-blue-100 rounded-xl flex items-center justify-center">
                <Calendar className="h-6 w-6 text-blue-600" />
              </div>
              <div>
                <h1 className="text-3xl font-bold text-gray-900">
                  🚀 Production-Ready Availability System
                </h1>
                <p className="text-gray-600">
                  Enterprise-grade booking validation with bulletproof conflict detection
                </p>
              </div>
            </div>
          </div>

          <div className="grid grid-cols-1 lg:grid-cols-3 gap-8">
            {/* Left Column - Configuration */}
            <div className="lg:col-span-1">
              <div className="bg-white rounded-xl shadow-lg p-6 space-y-6">
                <div className="flex items-center space-x-2">
                  <Settings className="h-5 w-5 text-gray-600" />
                  <h2 className="text-lg font-semibold text-gray-900">Booking Configuration</h2>
                </div>

                {/* Space Selection */}
                <div>
                  <label className="block text-sm font-medium text-gray-700 mb-2">Space</label>
                  <select
                    value={selectedSpaceId}
                    onChange={(e) => setSelectedSpaceId(e.target.value)}
                    className="w-full rounded-lg border-gray-300 shadow-sm focus:border-blue-500 focus:ring-blue-500"
                  >
                    <option value="">Select a space...</option>
                    {spacesData?.spaces?.map((space) => (
                      <option key={space._id} value={space._id}>
                        {space.name} - {space.type} (Cap: {space.capacity})
                      </option>
                    ))}
                  </select>

                  {selectedSpace && (
                    <div className="mt-2 p-3 bg-gray-50 rounded-lg">
                      <div className="flex items-center space-x-2 text-sm text-gray-600">
                        <MapPin className="h-4 w-4" />
                        <span>{selectedSpace.type}</span>
                        <span>•</span>
                        <Users className="h-4 w-4" />
                        <span>Capacity: {selectedSpace.capacity}</span>
                      </div>
                      {selectedSpace.description && (
                        <p className="mt-1 text-sm text-gray-600">{selectedSpace.description}</p>
                      )}
                    </div>
                  )}
                </div>

                {/* Date Selection */}
                <div>
                  <label className="block text-sm font-medium text-gray-700 mb-2">Date</label>
                  <input
                    type="date"
                    value={selectedDate}
                    onChange={(e) => setSelectedDate(e.target.value)}
                    min={format(new Date(), 'yyyy-MM-dd')}
                    max={format(addDays(new Date(), 90), 'yyyy-MM-dd')}
                    className="w-full rounded-lg border-gray-300 shadow-sm focus:border-blue-500 focus:ring-blue-500"
                  />
                </div>

                {/* Time Selection */}
                <div className="grid grid-cols-2 gap-4">
                  <div>
                    <label className="block text-sm font-medium text-gray-700 mb-2">Start Time</label>
                    <select
                      value={startTime}
                      onChange={(e) => setStartTime(e.target.value)}
                      className="w-full rounded-lg border-gray-300 shadow-sm focus:border-blue-500 focus:ring-blue-500"
                    >
                      {timeSlots.map((slot) => (
                        <option key={slot.value} value={slot.value}>{slot.label}</option>
                      ))}
                    </select>
                  </div>

                  <div>
                    <label className="block text-sm font-medium text-gray-700 mb-2">End Time</label>
                    <select
                      value={endTime}
                      onChange={(e) => setEndTime(e.target.value)}
                      className="w-full rounded-lg border-gray-300 shadow-sm focus:border-blue-500 focus:ring-blue-500"
                    >
                      {timeSlots.map((slot) => (
                        <option key={slot.value} value={slot.value}>{slot.label}</option>
                      ))}
                    </select>
                  </div>
                </div>

                {/* Attendee Count */}
                <div>
                  <label className="block text-sm font-medium text-gray-700 mb-2">Attendee Count</label>
                  <input
                    type="number"
                    value={attendeeCount}
                    onChange={(e) => setAttendeeCount(parseInt(e.target.value) || 1)}
                    min="1"
                    max={selectedSpace?.capacity || 100}
                    className="w-full rounded-lg border-gray-300 shadow-sm focus:border-blue-500 focus:ring-blue-500"
                  />
                </div>

                {/* Duration Display */}
                {startTime && endTime && (
                  <div className="p-3 bg-blue-50 rounded-lg">
                    <div className="flex items-center space-x-2">
                      <Clock className="h-4 w-4 text-blue-600" />
                      <span className="text-sm font-medium text-blue-900">
                        Duration: {(() => {
                          const [startHour, startMin] = startTime.split(':').map(Number);
                          const [endHour, endMin] = endTime.split(':').map(Number);
                          const startMinutes = startHour * 60 + startMin;
                          const endMinutes = endHour * 60 + endMin;
                          const duration = endMinutes - startMinutes;
                          return `${Math.floor(duration / 60)}h ${duration % 60}m`;
                        })()}
                      </span>
                    </div>
                  </div>
                )}
              </div>

              {/* Space Statistics */}
              {selectedSpaceId && spaceStats && (
                <div className="mt-6 bg-white rounded-xl shadow-lg p-6">
                  <h3 className="text-lg font-semibold text-gray-900 mb-4">📊 Space Statistics</h3>
                  <div className="space-y-3">
                    <div className="flex justify-between items-center">
                      <span className="text-sm text-gray-600">Total Time Slots</span>
                      <span className="font-medium">{spaceStats.totalSlots}</span>
                    </div>
                    <div className="flex justify-between items-center">
                      <span className="text-sm text-gray-600">Available Slots</span>
                      <span className="font-medium text-green-600">{spaceStats.availableSlots}</span>
                    </div>
                    <div className="flex justify-between items-center">
                      <span className="text-sm text-gray-600">Booked Slots</span>
                      <span className="font-medium text-red-600">{spaceStats.bookedSlots}</span>
                    </div>
                    <div className="flex justify-between items-center">
                      <span className="text-sm text-gray-600">Occupancy Rate</span>
                      <span className="font-medium">{spaceStats.occupancyRate}%</span>
                    </div>
                    <div className="w-full bg-gray-200 rounded-full h-2">
                      <div
                        className="bg-gradient-to-r from-green-400 to-blue-500 h-2 rounded-full transition-all duration-300"
                        style={{ width: `${spaceStats.occupancyRate}%` }}
                      />
                    </div>
                  </div>
                </div>
              )}
            </div>

            {/* Right Column - Results */}
            <div className="lg:col-span-2 space-y-6">
              {/* Validation Results */}
              <div className="bg-white rounded-xl shadow-lg p-6">
                <div className="flex items-center space-x-2 mb-6">
                  <CheckCircle className="h-5 w-5 text-gray-600" />
                  <h2 className="text-lg font-semibold text-gray-900">🔍 Advanced Validation Results</h2>
                </div>

                {!selectedSpaceId || !selectedDate || !startTime || !endTime ? (
                  <div className="text-center py-8">
                    <Calendar className="h-12 w-12 text-gray-400 mx-auto mb-4" />
                    <p className="text-gray-500">Configure your booking requirements to see validation results</p>
                  </div>
                ) : availabilityLoading ? (
                  <div className="text-center py-8">
                    <div className="animate-spin rounded-full h-8 w-8 border-b-2 border-blue-600 mx-auto mb-4"></div>
                    <p className="text-gray-600">🔄 Running comprehensive availability validation...</p>
                  </div>
                ) : availabilityError ? (
                  <div className="p-4 bg-red-50 border border-red-200 rounded-lg">
                    <div className="flex items-center space-x-2">
                      <AlertCircle className="h-5 w-5 text-red-600" />
                      <span className="text-red-800 font-medium">Validation Error</span>
                    </div>
                    <p className="mt-2 text-red-700">Failed to validate booking availability</p>
                  </div>
                ) : availabilityResult ? (
                  <div className="space-y-6">
                    {/* Overall Status */}
                    <div className={`p-4 rounded-lg border-2 ${
                      !hasConflict 
                        ? 'bg-green-50 border-green-200' 
                        : 'bg-red-50 border-red-200'
                    }`}>
                      <div className="flex items-center space-x-3">
                        {!hasConflict ? (
                          <>
                            <CheckCircle className="h-6 w-6 text-green-600" />
                            <div>
                              <h3 className="text-lg font-semibold text-green-900">✅ Booking Available</h3>
                              <p className="text-green-700">All validation checks passed successfully</p>
                            </div>
                          </>
                        ) : (
                          <>
                            <AlertCircle className="h-6 w-6 text-red-600" />
                            <div>
                              <h3 className="text-lg font-semibold text-red-900">❌ Booking Conflicts Detected</h3>
                              <p className="text-red-700">
                                {conflicts.length} conflict(s) and {errors.length} error(s) found
                              </p>
                            </div>
                          </>
                        )}
                      </div>
                    </div>

                    {/* Detailed Conflicts */}
                    {conflicts.length > 0 && (
                      <div>
                        <h4 className="text-md font-semibold text-gray-900 mb-3">⚠️ Booking Conflicts</h4>
                        <div className="space-y-3">
<<<<<<< HEAD
                          {availabilityResult.conflicts.map((conflict: any, index: number) => (
                            <div key={index} className={`p-4 rounded-lg border ${
                              conflict.severity === 'error' 
                                ? 'bg-red-50 border-red-200' 
                                : 'bg-yellow-50 border-yellow-200'
                            }`}>
=======
                          {conflicts.map((conflict: Conflict, index: number) => (
                            <div key={index} className="p-4 rounded-lg border bg-red-50 border-red-200">
>>>>>>> 50b0ec85
                              <div className="flex items-start space-x-3">
                                <AlertCircle className="h-5 w-5 mt-0.5 text-red-600" />
                                <div className="flex-1">
                                  <p className="font-medium text-red-900">
                                    Conflict: {conflict.start} - {conflict.end}
                                  </p>
                                  {conflict.spaceId && (
                                    <p className="text-sm text-red-700 mt-1">Space: {conflict.spaceId}</p>
                                  )}
                                  {conflict.bookingId && (
                                    <p className="text-sm text-red-700 mt-1">Booking ID: {conflict.bookingId}</p>
                                  )}
                                  {conflict.reference && (
                                    <p className="text-sm text-red-700 mt-1">Reference: {conflict.reference}</p>
                                  )}
                                </div>
                              </div>
                            </div>
                          ))}
                        </div>
                      </div>
                    )}

                    {/* Validation Errors */}
                    {errors.length > 0 && (
                      <div>
                        <h4 className="text-md font-semibold text-gray-900 mb-3">🚫 Validation Errors</h4>
                        <div className="space-y-3">
<<<<<<< HEAD
                          {availabilityResult.errors.map((error: any, index: number) => (
=======
                          {errors.map((error: AvError, index: number) => (
>>>>>>> 50b0ec85
                            <div key={index} className="p-4 bg-red-50 border border-red-200 rounded-lg">
                              <div className="flex items-start space-x-3">
                                <AlertCircle className="h-5 w-5 text-red-600 mt-0.5" />
                                <div>
                                  <div className="flex items-center space-x-2">
                                    <span className="text-xs px-2 py-1 bg-red-200 text-red-900 rounded-full font-medium">
                                      {error.code}
                                    </span>
                                  </div>
                                  <p className="mt-2 font-medium text-red-900">{error.message}</p>
                                </div>
                              </div>
                            </div>
                          ))}
                        </div>
                      </div>
                    )}

                    {/* Alternative Suggestions */}
                    {suggestions.length > 0 && (
                      <div>
                        <h4 className="text-md font-semibold text-gray-900 mb-3">💡 Alternative Time Slots</h4>
                        <div className="grid grid-cols-1 md:grid-cols-2 gap-3">
<<<<<<< HEAD
                          {availabilityResult.suggestions.map((suggestion: any, index: number) => (
=======
                          {suggestions.map((suggestion: Suggestion, index: number) => (
>>>>>>> 50b0ec85
                            <div key={index} className="p-4 bg-blue-50 border border-blue-200 rounded-lg hover:bg-blue-100 transition-colors cursor-pointer">
                              <div className="flex items-center justify-between">
                                <div>
                                  <p className="font-medium text-blue-900">
                                    {formatInTimeZone(parseISO(suggestion.start), 'Asia/Kolkata', 'h:mm a')} - {formatInTimeZone(parseISO(suggestion.end), 'Asia/Kolkata', 'h:mm a')}
                                  </p>
                                </div>
                                <Lightbulb className="h-5 w-5 text-blue-600" />
                              </div>
                            </div>
                          ))}
                        </div>
                      </div>
                    )}
                  </div>
                ) : (
                  <div className="text-center py-8">
                    <AlertCircle className="h-12 w-12 text-gray-400 mx-auto mb-4" />
                    <p className="text-gray-500">No validation results available</p>
                  </div>
                )}
              </div>

              {/* Day Schedule View */}
              {selectedSpaceId && slots.length > 0 && (
                <div className="bg-white rounded-xl shadow-lg p-6">
                  <h3 className="text-lg font-semibold text-gray-900 mb-4">📅 Day Schedule Overview</h3>
                  <div className="grid grid-cols-4 md:grid-cols-8 lg:grid-cols-12 gap-1">
<<<<<<< HEAD
                    {daySlots.map((slot: TimeSlot, index: number) => (
=======
                    {slots.map((slot: Slot, index: number) => (
>>>>>>> 50b0ec85
                      <div
                        key={index}
                        className={`p-2 rounded text-xs text-center font-medium ${
                          slot.available
                            ? 'bg-green-100 text-green-800 border border-green-200'
                            : 'bg-red-100 text-red-800 border border-red-200'
                        }`}
                        title={`${formatInTimeZone(parseISO(slot.start), 'Asia/Kolkata', 'h:mm a')} - ${formatInTimeZone(parseISO(slot.end), 'Asia/Kolkata', 'h:mm a')} ${slot.available ? '(Available)' : '(Booked)'}`}
                      >
                        {formatInTimeZone(parseISO(slot.start), 'Asia/Kolkata', 'h:mm')}
                      </div>
                    ))}
                  </div>
                  <div className="mt-4 flex items-center justify-center space-x-6 text-xs">
                    <div className="flex items-center space-x-1">
                      <div className="w-3 h-3 bg-green-100 border border-green-200 rounded"></div>
                      <span>Available</span>
                    </div>
                    <div className="flex items-center space-x-1">
                      <div className="w-3 h-3 bg-red-100 border border-red-200 rounded"></div>
                      <span>Booked</span>
                    </div>
                  </div>
                </div>
              )}
            </div>
          </div>
        </div>
      </div>
    </div>
  );
}<|MERGE_RESOLUTION|>--- conflicted
+++ resolved
@@ -8,11 +8,7 @@
   useDayAvailability, 
   useSpaceAvailabilityStats
 } from '../hooks/useBookingAvailability';
-<<<<<<< HEAD
-import { TimeSlot } from '../services/bookingAvailability';
-=======
 import { AvailabilityResponse, Slot, Conflict, AvError, Suggestion } from '../types/availability';
->>>>>>> 50b0ec85
 
 export default function AvailabilityTestPage() {
   const [selectedSpaceId, setSelectedSpaceId] = useState<string>('');
@@ -317,17 +313,8 @@
                       <div>
                         <h4 className="text-md font-semibold text-gray-900 mb-3">⚠️ Booking Conflicts</h4>
                         <div className="space-y-3">
-<<<<<<< HEAD
-                          {availabilityResult.conflicts.map((conflict: any, index: number) => (
-                            <div key={index} className={`p-4 rounded-lg border ${
-                              conflict.severity === 'error' 
-                                ? 'bg-red-50 border-red-200' 
-                                : 'bg-yellow-50 border-yellow-200'
-                            }`}>
-=======
-                          {conflicts.map((conflict: Conflict, index: number) => (
+{conflicts.map((conflict: Conflict, index: number) => (
                             <div key={index} className="p-4 rounded-lg border bg-red-50 border-red-200">
->>>>>>> 50b0ec85
                               <div className="flex items-start space-x-3">
                                 <AlertCircle className="h-5 w-5 mt-0.5 text-red-600" />
                                 <div className="flex-1">
@@ -356,11 +343,7 @@
                       <div>
                         <h4 className="text-md font-semibold text-gray-900 mb-3">🚫 Validation Errors</h4>
                         <div className="space-y-3">
-<<<<<<< HEAD
-                          {availabilityResult.errors.map((error: any, index: number) => (
-=======
-                          {errors.map((error: AvError, index: number) => (
->>>>>>> 50b0ec85
+{errors.map((error: AvError, index: number) => (
                             <div key={index} className="p-4 bg-red-50 border border-red-200 rounded-lg">
                               <div className="flex items-start space-x-3">
                                 <AlertCircle className="h-5 w-5 text-red-600 mt-0.5" />
@@ -384,11 +367,7 @@
                       <div>
                         <h4 className="text-md font-semibold text-gray-900 mb-3">💡 Alternative Time Slots</h4>
                         <div className="grid grid-cols-1 md:grid-cols-2 gap-3">
-<<<<<<< HEAD
-                          {availabilityResult.suggestions.map((suggestion: any, index: number) => (
-=======
-                          {suggestions.map((suggestion: Suggestion, index: number) => (
->>>>>>> 50b0ec85
+{suggestions.map((suggestion: Suggestion, index: number) => (
                             <div key={index} className="p-4 bg-blue-50 border border-blue-200 rounded-lg hover:bg-blue-100 transition-colors cursor-pointer">
                               <div className="flex items-center justify-between">
                                 <div>
@@ -417,11 +396,7 @@
                 <div className="bg-white rounded-xl shadow-lg p-6">
                   <h3 className="text-lg font-semibold text-gray-900 mb-4">📅 Day Schedule Overview</h3>
                   <div className="grid grid-cols-4 md:grid-cols-8 lg:grid-cols-12 gap-1">
-<<<<<<< HEAD
-                    {daySlots.map((slot: TimeSlot, index: number) => (
-=======
-                    {slots.map((slot: Slot, index: number) => (
->>>>>>> 50b0ec85
+{slots.map((slot: Slot, index: number) => (
                       <div
                         key={index}
                         className={`p-2 rounded text-xs text-center font-medium ${

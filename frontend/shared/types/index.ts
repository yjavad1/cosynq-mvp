export interface User {
  id: string;
  email: string;
  firstName: string;
  lastName: string;
  role: 'admin' | 'member' | 'guest';
  isEmailVerified: boolean;
  onboardingCompleted?: boolean;
  onboardingSkipped?: boolean;
  onboardingCompletedAt?: Date;
  onboardingData?: {
    companyName?: string;
    industry?: string;
    companySize?: string;
    website?: string;
    description?: string;
    hasCreatedLocation?: boolean;
    hasCreatedSpace?: boolean;
    hasConfiguredPricing?: boolean;
    completionSteps?: string[];
  };
  createdAt: Date;
  updatedAt?: Date;
}

export interface AuthUser extends User {
  token?: string;
  refreshToken?: string;
}

export interface OnboardingData {
  companyName?: string;
  industry?: string;
  companySize?: string;
  website?: string;
  description?: string;
  hasCreatedLocation?: boolean;
  hasCreatedSpace?: boolean;
  hasConfiguredPricing?: boolean;
  completionSteps?: string[];
}

export interface LoginCredentials {
  email: string;
  password: string;
}

export interface RegisterCredentials {
  email: string;
  password: string;
  firstName: string;
  lastName: string;
}

export interface AuthResponse {
  success: boolean;
  message?: string;
  data?: {
    user: User;
    token: string;
    refreshToken: string;
    requiresOnboarding?: boolean;
  };
  errors?: string[];
}

// Profile response type
export interface ProfileResponse {
  success: boolean;
  data: {
    user: User;
    requiresOnboarding?: boolean;
  };
}

// API Response interfaces
export interface ApiResponse<T> {
  success: boolean;
  data?: T;
  message?: string;
  errors?: string[];
}

export interface SpaceAvailability {
  spaceId: string;
  spaceName: string;
  date: string;
  isAvailable: boolean;
  availableSlots: Array<{
    startTime: string;
    endTime: string;
    isAvailable: boolean;
  }>;
  bookings: Array<{
    id: string;
    startTime: string;
    endTime: string;
    clientName?: string;
  }>;
}

export interface LegacySpace {
  id: string;
  name: string;
  description: string;
  capacity: number;
  pricePerHour: number;
  amenities: string[];
  isAvailable: boolean;
  createdAt: Date;
  updatedAt: Date;
}

export interface Booking {
  id: string;
  userId: string;
  spaceId: string;
  startTime: Date;
  endTime: Date;
  status: 'pending' | 'confirmed' | 'cancelled';
  totalPrice: number;
  createdAt: Date;
  updatedAt: Date;
}

// Missing type exports for components
export type SpaceType = 'Hot Desk' | 'Meeting Room' | 'Private Office';
export type SpaceStatus = 'Available' | 'Occupied' | 'Maintenance' | 'Out of Service' | 'Reserved' | 'Cleaning';
export type ContactType = 'Lead' | 'Member' | 'Prospect';
export type ContextState = 'New' | 'Touring' | 'Negotiating' | 'Active' | 'Inactive' | 'Churned';

export interface WorkingHours {
  day: 'monday' | 'tuesday' | 'wednesday' | 'thursday' | 'friday' | 'saturday' | 'sunday';
  isOpen: boolean;
  openTime?: string;
  closeTime?: string;
}

export type AmenityType = 
  | 'WiFi' 
  | 'AC' 
  | 'Parking' 
  | 'Coffee' 
  | 'Security' 
  | 'Reception' 
  | 'Kitchen' 
  | 'Printer' 
  | 'Scanner' 
  | 'Whiteboard' 
  | 'Projector' 
  | 'Conference_Room' 
  | 'Phone_Booth' 
  | 'Lounge' 
  | 'Gym' 
  | 'Shower' 
  | 'Bike_Storage' 
  | 'Mail_Service' 
  | 'Cleaning_Service' 
  | 'Catering' 
  | 'Event_Space' 
  | 'Terrace' 
  | 'Garden' 
  | 'Handicap_Accessible';

// Setup Wizard Types
export type SetupStep = 'company' | 'locations' | 'launch';

export interface CompanyProfile {
  companyName: string;
  industry: string;
  companySize: string;
  logo?: string;
  website?: string;
  description?: string;
}

export interface SpaceTypeConfig {
  id: string;
  name: string;
  description: string;
  category: 'hot-desk' | 'cabin' | 'meeting-room' | 'event-space';
  defaultCapacity: number;
  amenities: AmenityType[];
  defaultPricing: {
    hourly?: number;
    daily?: number;
    monthly?: number;
  };
  isActive: boolean;
}

export interface PricingRule {
  id: string;
  name: string;
  spaceTypeId: string;
  tiers: Array<{
    name: string;
    minHours: number;
    maxHours?: number;
    hourlyRate: number;
    discountPercent?: number;
  }>;
  isActive: boolean;
}

export interface SetupProgress {
  currentStep: SetupStep;
  completedSteps: SetupStep[];
  companyProfile?: CompanyProfile;
  locations: Location[];
  spaceTypes: SpaceTypeConfig[];
  pricingRules: PricingRule[];
  isCompleted: boolean;
  completionPercentage: number;
}

export interface SetupWizardProps {
  isOpen: boolean;
  onClose: () => void;
  onComplete: () => void;
  initialStep?: SetupStep;
}

// Location Management Types
export type DayOfWeek = 'monday' | 'tuesday' | 'wednesday' | 'thursday' | 'friday' | 'saturday' | 'sunday';

export interface OperatingHours {
  day: DayOfWeek;
  isOpen: boolean;
  openTime?: string;
  closeTime?: string;
  isHoliday?: boolean;
  notes?: string;
}

export interface LocationContact {
  type: 'phone' | 'email' | 'whatsapp' | 'emergency';
  value: string;
  isPrimary?: boolean;
  label?: string;
}

export interface LocationAddress {
  street: string;
  city: string;
  state: string;
  zipCode: string;
  country: string;
  coordinates?: {
    latitude: number;
    longitude: number;
  };
  landmark?: string;
  floor?: string;
  unitNumber?: string;
}

// Updated Location interface with proper structure
export interface Location {
  _id: string;
  organizationId: string;
  name: string;
  description?: string;
  code: string;
  address: LocationAddress;
  contacts: LocationContact[];
  operatingHours: OperatingHours[];
  timezone: string;
  amenities: AmenityType[];
  totalFloors?: number;
  totalCapacity?: number;
  isActive: boolean;
  allowSameDayBooking: boolean;
  defaultBookingRules?: {
    minimumBookingDuration: number;
    maximumBookingDuration: number;
    advanceBookingLimit: number;
    cancellationPolicy?: string;
  };
  images?: string[];
  virtualTourUrl?: string;
  managerId?: User;
  staff?: User[];
  stats?: {
    totalSpaces?: number;
    totalBookingsToday?: number;
    currentOccupancy?: number;
    lastMaintenanceDate?: Date;
  };
  createdBy: User;
  updatedBy: User;
  createdAt: Date;
  updatedAt: Date;
}

export interface CreateLocationData {
  name: string;
  description?: string;
  code: string;
  address: LocationAddress;
  contacts: LocationContact[];
  operatingHours: OperatingHours[];
  timezone?: string;
  amenities?: AmenityType[];
  totalFloors?: number;
  totalCapacity?: number;
  isActive?: boolean;
  allowSameDayBooking?: boolean;
  defaultBookingRules?: {
    minimumBookingDuration?: number;
    maximumBookingDuration?: number;
    advanceBookingLimit?: number;
    cancellationPolicy?: string;
  };
  images?: string[];
  virtualTourUrl?: string;
  managerId?: string;
  staff?: string[];
}

// Update LocationsResponse to include pagination
export interface LocationsResponse {
  locations: Location[];
  pagination: {
    page: number;
    limit: number;
    total: number;
    pages: number;
  };
}

export interface LocationStats {
  totalLocations: number;
  activeLocations: number;
  inactiveLocations: number;
  locationsByCity: Array<{ city: string; count: number }>;
  topAmenities: Array<{ amenity: AmenityType; count: number }>;
  recentLocations: Array<{
    _id: string;
    name: string;
    code: string;
    address: { city: string };
    createdAt: Date;
  }>;
}

// Update Space interface with proper _id and structure
export interface Space {
  _id: string;
  organizationId: string;
  locationId?: string;
  name: string;
  description?: string;
  type: SpaceType;
  status: SpaceStatus;
<<<<<<< HEAD
  capacity: number;
  hasPooledUnits?: boolean;
  resourceUnits?: Array<{
    _id: string;
    unitNumber: string;
    name: string;
    isActive: boolean;
  }>;
=======
  capacity: number | null;
  hasPooledUnits: boolean;
>>>>>>> 50b0ec85
  area?: number;
  floor?: string;
  room?: string;
  rates: {
    hourly?: number;
    daily?: number;
    weekly?: number;
    monthly?: number;
    currency: string;
  };
  amenities: string[];
  equipment: string[];
  workingHours: WorkingHours[];
  isActive: boolean;
  minimumBookingDuration: number;
  maximumBookingDuration: number;
  advanceBookingLimit: number;
  allowSameDayBooking: boolean;
  images?: string[];
  createdBy: User;
  updatedBy: User;
  createdAt: Date;
  updatedAt: Date;
}

export interface CreateSpaceData {
  name: string;
  description?: string;
  type: SpaceType;
  status?: SpaceStatus;
<<<<<<< HEAD
  capacity: number;
=======
  capacity: number | null;
>>>>>>> 50b0ec85
  hasPooledUnits?: boolean;
  area?: number;
  floor?: string;
  room?: string;
  rates: {
    hourly?: number;
    daily?: number;
    weekly?: number;
    monthly?: number;
    currency: string;
  };
  amenities?: string[];
  equipment?: string[];
  workingHours: WorkingHours[];
  isActive?: boolean;
  minimumBookingDuration?: number;
  maximumBookingDuration?: number;
  advanceBookingLimit?: number;
  allowSameDayBooking?: boolean;
  images?: string[];
}

// Update SpacesResponse to include pagination
export interface SpacesResponse {
  spaces: Space[];
  pagination: {
    currentPage: number;
    totalPages: number;
    totalSpaces: number;
    limit: number;
    hasNextPage: boolean;
    hasPrevPage: boolean;
  };
}

export interface SpaceStats {
  totalSpaces: number;
  spacesByType: Array<{ _id: SpaceType; count: number }>;
  spacesByStatus: Array<{ _id: SpaceStatus; count: number }>;
  totalCapacity: number;
  averageRates: {
    avgHourly: number;
    avgDaily: number;
  };
}

// ProductType interfaces
export type ProductTypeCategory = 
  | 'Private_Office'
  | 'Manager_Cabin' 
  | 'Team_Cabin'
  | 'Meeting_Room'
  | 'Phone_Booth'
  | 'Hot_Desk'
  | 'Dedicated_Desk'
  | 'Conference_Room'
  | 'Event_Space'
  | 'Training_Room'
  | 'Interview_Room'
  | 'Focus_Pod'
  | 'Lounge_Area'
  | 'Virtual_Office';

export type PricingType = 'hourly' | 'daily' | 'weekly' | 'monthly' | 'tiered' | 'membership';

export interface PricingTier {
  name: string;
  duration?: number; // in minutes
  price: number;
  currency: string;
  description?: string;
  conditions?: string;
}

export interface ProductTypePricingRule {
  type: PricingType;
  basePrice?: number;
  currency: string;
  tiers?: PricingTier[];
  minimumDuration?: number;
  maximumDuration?: number;
  advanceBookingRequired?: number;
}

export interface CapacityConfig {
  minCapacity: number;
  maxCapacity: number;
  optimalCapacity: number;
  standingCapacity?: number;
  wheelchairAccessible?: boolean;
}

export interface AutoGenerationConfig {
  enabled: boolean;
  naming: {
    prefix: string;
    startNumber: number;
    digits: number;
  };
  distribution?: {
    byFloor?: boolean;
    perFloor?: number;
    preferredFloors?: number[];
  };
}

export interface ProductTypeAmenities {
  included?: string[];
  optional?: Array<{
    name: string;
    price: number;
    currency: string;
    description?: string;
  }>;
  required?: string[];
}

export interface ProductType {
  _id: string;
  locationId: string;
  organizationId: string;
  name: string;
  category: ProductTypeCategory;
  code: string;
  description?: string;
  capacity: CapacityConfig;
  pricing: ProductTypePricingRule;
  amenities?: ProductTypeAmenities;
  features?: string[];
  isActive: boolean;
  autoGeneration: AutoGenerationConfig;
  accessLevel?: 'public' | 'members_only' | 'premium_members' | 'private' | 'by_invitation';
  displayOrder?: number;
  isHighlight?: boolean;
  createdAt: Date;
  updatedAt: Date;
}

export interface CreateProductTypeData {
  locationId: string;
  name: string;
  category: ProductTypeCategory;
  code: string;
  description?: string;
  capacity: CapacityConfig;
  pricing: ProductTypePricingRule;
  amenities?: ProductTypeAmenities;
  features?: string[];
  isActive?: boolean;
  autoGeneration: AutoGenerationConfig;
  accessLevel?: 'public' | 'members_only' | 'premium_members' | 'private' | 'by_invitation';
  displayOrder?: number;
  isHighlight?: boolean;
}

export interface ProductTypesResponse {
  productTypes: ProductType[];
  pagination: {
    currentPage: number;
    totalPages: number;
    totalItems: number;
    itemsPerPage: number;
    hasNextPage: boolean;
    hasPrevPage: boolean;
  };
}

// Contact interfaces
export interface ContactInteraction {
  _id: string;
  type: 'call' | 'email' | 'meeting' | 'note' | 'tour' | 'ai_conversation';
  subject?: string;
  content: string;
  metadata?: {
    aiModel?: string;
    aiContext?: string;
    duration?: number;
    outcome?: string;
    nextActions?: string[];
  };
  createdBy: User;
  createdAt: Date;
}

export interface Contact {
  _id: string;
  organizationId: string;
  type: ContactType;
  contextState: ContextState;
  firstName: string;
  lastName: string;
  email: string;
  phone?: string;
  company?: string;
  jobTitle?: string;
  address?: {
    street?: string;
    city?: string;
    state?: string;
    zipCode?: string;
    country?: string;
  };
  tags: string[];
  aiContext: {
    preferences: string[];
    interests: string[];
    painPoints: string[];
    budget?: {
      min?: number;
      max?: number;
      currency: string;
    };
    spaceRequirements: string[];
    lastContextUpdate: Date;
  };
  interactions: ContactInteraction[];
  leadSource?: string;
  assignedTo?: User;
  membership?: {
    planType?: string;
    startDate?: Date;
    endDate?: Date;
    monthlyRate?: number;
  };
  priority: 'low' | 'medium' | 'high';
  createdBy: User;
  updatedBy: User;
  createdAt: Date;
  updatedAt: Date;
}

export interface CreateContactData {
  type: ContactType;
  firstName: string;
  lastName: string;
  email: string;
  phone?: string;
  company?: string;
  jobTitle?: string;
  address?: {
    street?: string;
    city?: string;
    state?: string;
    zipCode?: string;
    country?: string;
  };
  tags?: string[];
  leadSource?: string;
  assignedTo?: string;
  priority?: 'low' | 'medium' | 'high';
  aiContext?: {
    preferences?: string[];
    interests?: string[];
    painPoints?: string[];
    budget?: {
      min?: number;
      max?: number;
      currency?: string;
    };
    spaceRequirements?: string[];
  };
}

export interface ContactsResponse {
  contacts: Contact[];
  pagination: {
    currentPage: number;
    totalPages: number;
    totalContacts: number;
    limit: number;
    hasNextPage: boolean;
    hasPrevPage: boolean;
  };
}

export interface ContactStats {
  totalContacts: number;
  contactsByType: Array<{ _id: ContactType; count: number }>;
  contactsByState: Array<{ _id: ContextState; count: number }>;
  contactsByPriority: Array<{ _id: string; count: number }>;
  recentInteractions: ContactInteraction[];
}

export interface ResourceUnit {
  _id: string;
  organizationId: string;
  spaceId: string;
  label: string;
  status: 'Active' | 'Disabled';
  createdAt: Date;
  updatedAt: Date;
}<|MERGE_RESOLUTION|>--- conflicted
+++ resolved
@@ -353,8 +353,7 @@
   description?: string;
   type: SpaceType;
   status: SpaceStatus;
-<<<<<<< HEAD
-  capacity: number;
+ capacity: number | null;
   hasPooledUnits?: boolean;
   resourceUnits?: Array<{
     _id: string;
@@ -362,10 +361,6 @@
     name: string;
     isActive: boolean;
   }>;
-=======
-  capacity: number | null;
-  hasPooledUnits: boolean;
->>>>>>> 50b0ec85
   area?: number;
   floor?: string;
   room?: string;
@@ -396,11 +391,7 @@
   description?: string;
   type: SpaceType;
   status?: SpaceStatus;
-<<<<<<< HEAD
-  capacity: number;
-=======
-  capacity: number | null;
->>>>>>> 50b0ec85
+capacity: number | null;
   hasPooledUnits?: boolean;
   area?: number;
   floor?: string;
